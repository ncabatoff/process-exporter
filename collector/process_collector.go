--- conflicted
+++ resolved
@@ -156,16 +156,6 @@
 	}
 
 	ProcessCollectorOption struct {
-<<<<<<< HEAD
-		ProcFSPath        string
-		Children          bool
-		Threads           bool
-		GatherSMaps       bool
-		Namer             common.MatchNamer
-		Recheck           bool
-		Debug             bool
-		RemoveEmptyGroups bool
-=======
 		ProcFSPath       string
 		Children         bool
 		Threads          bool
@@ -174,7 +164,7 @@
 		Recheck          bool
 		RecheckTimeLimit time.Duration
 		Debug            bool
->>>>>>> eaf09b72
+    RemoveEmptyGroups bool
 	}
 
 	NamedProcessCollector struct {
@@ -199,11 +189,7 @@
 	fs.GatherSMaps = options.GatherSMaps
 	p := &NamedProcessCollector{
 		scrapeChan: make(chan scrapeRequest),
-<<<<<<< HEAD
-		Grouper:    proc.NewGrouper(options.Namer, options.Children, options.Threads, options.Recheck, options.Debug, options.RemoveEmptyGroups),
-=======
-		Grouper:    proc.NewGrouper(options.Namer, options.Children, options.Threads, options.Recheck, options.RecheckTimeLimit, options.Debug),
->>>>>>> eaf09b72
+		Grouper:    proc.NewGrouper(options.Namer, options.Children, options.Threads, options.Recheck, options.RecheckTimeLimit, options.Debug, options.RemoveEmptyGroups),
 		source:     fs,
 		threads:    options.Threads,
 		smaps:      options.GatherSMaps,
