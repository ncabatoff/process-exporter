--- conflicted
+++ resolved
@@ -73,11 +73,7 @@
 		},
 	}
 
-<<<<<<< HEAD
-	gr := NewGrouper(newNamer(n1, n2), false, false, false, false, false)
-=======
-	gr := NewGrouper(newNamer(n1, n2), false, false, false, 0, false)
->>>>>>> eaf09b72
+	gr := NewGrouper(newNamer(n1, n2), false, false, false, 0, false, false)
 	for i, tc := range tests {
 		got := rungroup(t, gr, procInfoIter(tc.procs...))
 		if diff := cmp.Diff(got, tc.want); diff != "" {
@@ -131,12 +127,8 @@
 			},
 		},
 	}
-
-<<<<<<< HEAD
-	gr := NewGrouper(newNamer(n1), false, false, false, false, false)
-=======
-	gr := NewGrouper(newNamer(n1), false, false, false, 0, false)
->>>>>>> eaf09b72
+  
+	gr := NewGrouper(newNamer(n1), false, false, false, 0, false, false)
 	for i, tc := range tests {
 		got := rungroup(t, gr, procInfoIter(tc.procs...))
 		if diff := cmp.Diff(got, tc.want); diff != "" {
@@ -179,8 +171,7 @@
 		},
 	}
 
-<<<<<<< HEAD
-	gr := NewGrouper(newNamer(n1), false, false, false, false, false)
+	gr := NewGrouper(newNamer(n1), false, false, false, 0, false, false)
 	for i, tc := range tests {
 		got := rungroup(t, gr, procInfoIter(tc.procs...))
 		if diff := cmp.Diff(got, tc.want); diff != "" {
@@ -222,10 +213,7 @@
 		},
 	}
 
-	gr := NewGrouper(newNamer(n1, n2), false, false, false, false, true)
-=======
-	gr := NewGrouper(newNamer(n1), false, false, false, 0, false)
->>>>>>> eaf09b72
+	gr := NewGrouper(newNamer(n1), false, false, false, 0, false, true)
 	for i, tc := range tests {
 		got := rungroup(t, gr, procInfoIter(tc.procs...))
 		if diff := cmp.Diff(got, tc.want); diff != "" {
@@ -278,11 +266,7 @@
 	}
 
 	opts := cmpopts.SortSlices(lessThreads)
-<<<<<<< HEAD
-	gr := NewGrouper(newNamer(n), false, true, false, false, false)
-=======
-	gr := NewGrouper(newNamer(n), false, true, false, 0, false)
->>>>>>> eaf09b72
+	gr := NewGrouper(newNamer(n), false, true, false, 0, false, false)
 	for i, tc := range tests {
 		got := rungroup(t, gr, procInfoIter(tc.proc))
 		if diff := cmp.Diff(got, tc.want, opts); diff != "" {
